--- conflicted
+++ resolved
@@ -13,14 +13,6 @@
     "matplotlib>=3.7.3",
     "click>=8.1.7",
     "equinox>=0.10.4",
-<<<<<<< HEAD
-    "hydra-core>=1.3.2",
-    "polars>=0.19.7",
-    "seaborn>=0.13.0",
-    "pymatreader>=0.0.32",
-    "scikit-learn>=1.3.1",
-=======
->>>>>>> 492c8bac
     "jaxtyping>=0.2.19",
 ]
 readme = "README.md"
